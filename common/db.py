--- conflicted
+++ resolved
@@ -8,17 +8,9 @@
 import psycopg
 from psycopg import Connection
 
-<<<<<<< HEAD
 DB_DSN = os.getenv("DB_DSN", "postgresql://ttfl:ttfl@postgres:5432/ttfl_database")
 
 
 def db_conn():
     """Return a new connection to the ttfl database."""
-=======
-DB_DSN: str = os.getenv("DB_DSN", "postgresql://injuries:injuries@postgres:5432/injuries")
-
-
-def db_conn() -> Connection[Any]:
-    """Return a new connection to the injuries database."""
->>>>>>> deedf616
     return psycopg.connect(DB_DSN)